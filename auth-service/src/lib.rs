//! Core library for the Auth Service.
//!
//! Contains shared types, constants, metrics, and API definitions for authentication and security.
//! All public items should be documented for maintainability and security.

use std::{collections::HashMap, sync::Arc};

use crate::pii_protection::redact_log;

use axum::{
    extract::{Form, Path, Query, State},
    http::StatusCode,
    response::{IntoResponse, Response},
    routing::{delete, get, post},
    Json, Router,
};
use base64::Engine as _;
use once_cell::sync::Lazy;
use prometheus::{Encoder, IntCounter, Registry, TextEncoder};
use serde::{Deserialize, Serialize};
use tokio::sync::RwLock;
use tower::ServiceBuilder;
use tower_http::{
    cors::CorsLayer,
    request_id::{MakeRequestUuid, PropagateRequestIdLayer, SetRequestIdLayer},
    trace::TraceLayer,
};
use url::Url;
use utoipa::ToSchema;

#[cfg(feature = "docs")]
use utoipa::OpenApi;
#[cfg(feature = "docs")]
use utoipa_swagger_ui::SwaggerUi;

// Constants
pub const DEFAULT_TOKEN_EXPIRY_SECONDS: u64 = 3600; // 1 hour
pub const REFRESH_TOKEN_EXPIRY_SECONDS: u64 = 14 * 24 * 3600; // 14 days
pub const REQUEST_TIMESTAMP_WINDOW_SECONDS: i64 = 300; // 5 minutes
pub const MAX_FILTER_LENGTH: usize = 500;
pub const MAX_REQUEST_BODY_SIZE: usize = 1024 * 1024; // 1MB

static TOKENS_ISSUED: Lazy<IntCounter> = Lazy::new(|| {
    IntCounter::new("tokens_issued_total", "tokens issued")
        .expect("Failed to create tokens_issued metric")
});
static TOKENS_REFRESHED: Lazy<IntCounter> = Lazy::new(|| {
    IntCounter::new("tokens_refreshed_total", "tokens refreshed")
        .expect("Failed to create tokens_refreshed metric")
});
static TOKENS_REVOKED: Lazy<IntCounter> = Lazy::new(|| {
    IntCounter::new("tokens_revoked_total", "tokens revoked")
        .expect("Failed to create tokens_revoked metric")
});
#[allow(dead_code)]
static REGISTRY: Lazy<Registry> = Lazy::new(|| {
    let r = Registry::new();
    r.register(Box::new(TOKENS_ISSUED.clone())).ok();
    r.register(Box::new(TOKENS_REFRESHED.clone())).ok();
    r.register(Box::new(TOKENS_REVOKED.clone())).ok();
    r
});

#[allow(dead_code)]
async fn metrics_handler() -> Response {
    let encoder = TextEncoder::new();
    let metric_families = REGISTRY.gather();
    let mut buffer = Vec::new();
    
    if let Err(e) = encoder.encode(&metric_families, &mut buffer) {
        tracing::error!("Failed to encode metrics: {}", e);
        return Response::builder()
            .status(StatusCode::INTERNAL_SERVER_ERROR)
            .body(axum::body::Body::from("Failed to encode metrics"))
            .unwrap_or_else(|_| Response::new(axum::body::Body::empty()));
    }
    
    Response::builder()
        .status(StatusCode::OK)
        .header(axum::http::header::CONTENT_TYPE, encoder.format_type())
        .body(axum::body::Body::from(buffer))
        .unwrap_or_else(|e| {
            tracing::error!("Failed to build metrics response: {}", e);
            Response::new(axum::body::Body::empty())
        })
}

// Core modules
pub mod errors;
pub mod sql_store;
pub mod store;
pub mod validation;

// Authentication and authorization
pub mod api_key_endpoints;
pub mod api_key_store;
pub mod client_auth;
pub mod mfa;
pub mod otp_provider;
pub mod session_cleanup;
pub mod session_manager;
// pub mod token_store; // Replaced by store
pub mod webauthn;

// OIDC providers
pub mod oidc_github;
pub mod oidc_google;
pub mod oidc_microsoft;

// SCIM support
pub mod scim;
pub mod scim_filter;
pub mod scim_rbac;

// Security modules
pub mod admin_middleware;
pub mod auth_failure_logging;
pub mod metrics;
#[cfg(test)]
pub mod pii_audit_tests;
pub mod pii_protection;
pub mod redirect_validation;
pub mod secure_random;
pub mod security;
pub mod security_headers;
pub mod security_logging;
pub mod security_metrics;
pub mod security_monitoring;

// Key management
pub mod key_management;
pub mod key_rotation;
pub mod keys;

// Rate limiting and resilience
pub mod backpressure;
pub mod per_ip_rate_limit;
pub mod policy_cache;
pub mod rate_limit_optimized;

// Resilience and reliability
pub mod circuit_breaker;
pub mod resilience_config;
pub mod resilient_http;
pub mod resilient_store;

pub use errors::{internal_error, token_store_error, validation_error, AuthError, ErrorResponse};
pub use validation::{
    middleware::{ValidatedJson, ValidatedQuery},
    ValidatedDto, ValidationResult,
};

// SOAR (Security Orchestration, Automation, and Response) Modules
#[cfg(feature = "soar")]
pub mod soar_case_management;
#[cfg(feature = "soar")]
pub mod soar_core;
#[cfg(feature = "soar")]
pub mod soar_correlation;
#[cfg(feature = "soar")]
pub mod soar_executors;
#[cfg(feature = "soar")]
pub mod soar_workflow;

// Performance Optimization Modules (behind feature flag to avoid pulling heavy deps in default tests)
#[cfg(feature = "optimizations")]
pub mod async_optimized;
#[cfg(feature = "optimizations")]
pub mod connection_pool_optimized;
#[cfg(feature = "optimizations")]
pub mod crypto_optimized;
#[cfg(feature = "optimizations")]
pub mod database_optimized;

// Threat Hunting Modules
#[cfg(feature = "threat-hunting")]
pub mod threat_attack_patterns;
#[cfg(feature = "threat-hunting")]
pub mod threat_behavioral_analyzer;
#[cfg(feature = "threat-hunting")]
pub mod threat_hunting_orchestrator;
#[cfg(feature = "threat-hunting")]
pub mod threat_intelligence;
#[cfg(feature = "threat-hunting")]
pub mod threat_response_orchestrator;
#[cfg(feature = "threat-hunting")]
pub mod threat_types;
#[cfg(feature = "threat-hunting")]
pub mod threat_user_profiler;

// Import the new comprehensive MFA system
// Deprecated re-exports removed (modules not present)

use security_logging::{SecurityEvent, SecurityEventType, SecurityLogger, SecuritySeverity};
use security_monitoring::{MonitoringConfig, SECURITY_MONITOR};

fn audit(event: &str, payload: serde_json::Value) {
    tracing::info!(target: "audit", event, payload = %payload);
}

#[utoipa::path(get, path = "/.well-known/oauth-authorization-server", responses((status = 200, body = serde_json::Value)))]
pub async fn oauth_metadata() -> Json<serde_json::Value> {
    let base =
        std::env::var("EXTERNAL_BASE_URL").unwrap_or_else(|_| "http://localhost:8080".to_string());
    Json(serde_json::json!({
        "issuer": base,
        "token_endpoint": format!("{}/oauth/token", base),
        "introspection_endpoint": format!("{}/oauth/introspect", base),
        "revocation_endpoint": format!("{}/oauth/revoke", base),
        "jwks_uri": format!("{}/jwks.json", base),
        "grant_types_supported": ["client_credentials", "refresh_token", "authorization_code"],
        "token_endpoint_auth_methods_supported": ["client_secret_post", "client_secret_basic"],
        "id_token_signing_alg_values_supported": ["RS256"],
        "authorization_endpoint": format!("{}/oauth/authorize", base),
        "userinfo_endpoint": format!("{}/oauth/userinfo", base),
        "response_types_supported": ["code"],
        "scopes_supported": ["openid", "profile", "email"],
        "code_challenge_methods_supported": ["S256"],
    }))
}

#[utoipa::path(get, path = "/.well-known/openid-configuration", responses((status = 200, body = serde_json::Value)))]
pub async fn oidc_metadata() -> Json<serde_json::Value> {
    oauth_metadata().await
}

#[utoipa::path(get, path = "/jwks.json", responses((status = 200, body = serde_json::Value)))]
pub async fn jwks() -> Json<serde_json::Value> {
    Json(keys::jwks_document().await)
}

// Enhanced MFA v2 endpoints using the comprehensive system
// Legacy MFA v2 scaffolding endpoints disabled (implementation not present in this repo)

// Security monitoring endpoints implementation
#[utoipa::path(
    get,
    path = "/admin/security/alerts",
    responses((status = 200, description = "List of security alerts"))
)]
pub async fn get_security_alerts(
    Query(params): Query<HashMap<String, String>>,
) -> Result<Json<serde_json::Value>, AuthError> {
    let limit = params.get("limit").and_then(|l| l.parse::<usize>().ok());

    let active_only = params.get("active_only").map(|v| v == "true").unwrap_or(false);

    let alerts = if active_only {
        SECURITY_MONITOR.get_active_alerts().await
    } else {
        SECURITY_MONITOR.get_alert_history(limit).await
    };

    Ok(Json(serde_json::json!({
        "alerts": alerts,
        "total": alerts.len()
    })))
}

#[utoipa::path(
    post,
    path = "/admin/security/alerts/{id}/resolve",
    responses((status = 200, description = "Alert resolved successfully"))
)]
pub async fn resolve_security_alert(
    Path(alert_id): axum::extract::Path<String>,
    Json(body): Json<serde_json::Value>,
) -> Result<Json<serde_json::Value>, AuthError> {
    let resolution_notes =
        body.get("resolution_notes").and_then(|v| v.as_str()).map(|s| s.to_string());

    let resolved = SECURITY_MONITOR.resolve_alert(&alert_id, resolution_notes).await;

    if resolved {
        Ok(Json(serde_json::json!({
            "success": true,
            "message": "Alert resolved successfully"
        })))
    } else {
        Err(AuthError::InvalidRequest { reason: "Alert not found".to_string() })
    }
}

#[utoipa::path(
    get,
    path = "/admin/security/config",
    responses((status = 200, description = "Security monitoring configuration"))
)]
pub async fn get_security_config() -> Result<Json<MonitoringConfig>, AuthError> {
    let config = SECURITY_MONITOR.get_config().await;
    Ok(Json(config))
}

#[utoipa::path(
    post,
    path = "/admin/security/config",
    request_body = MonitoringConfig,
    responses((status = 200, description = "Configuration updated successfully"))
)]
pub async fn update_security_config(
    Json(config): Json<MonitoringConfig>,
) -> Result<Json<serde_json::Value>, AuthError> {
    SECURITY_MONITOR.update_config(config).await;

    Ok(Json(serde_json::json!({
        "success": true,
        "message": "Security monitoring configuration updated"
    })))
}

/// Admin endpoint to get rate limiting statistics
#[utoipa::path(
    get,
    path = "/admin/rate-limit/stats",
    responses((status = 200, description = "Rate limiting statistics"))
)]
pub async fn get_rate_limit_stats_endpoint(
    State(_state): State<AppState>,
) -> Result<Json<serde_json::Value>, AuthError> {
    // Admin authentication is handled by middleware
    let stats = crate::rate_limit_optimized::get_rate_limit_stats();
    Ok(Json(serde_json::json!({
        "total_entries": stats.total_entries,
        "shard_count": stats.shard_count,
        "shard_sizes": stats.shard_sizes,
        "config": {
            "requests_per_window": stats.config.requests_per_window,
            "window_duration_secs": stats.config.window_duration_secs,
            "burst_allowance": stats.config.burst_allowance,
            "cleanup_interval_secs": stats.config.cleanup_interval_secs
        }
    })))
}

/// Admin-protected wrapper around key rotation status
pub async fn admin_get_rotation_status(
    State(_state): State<AppState>,
) -> Result<axum::Json<serde_json::Value>, AuthError> {
    // Admin authentication is handled by middleware
    Ok(crate::key_rotation::get_rotation_status().await)
}

/// Admin-protected wrapper around forcing key rotation
pub async fn admin_force_rotation(
    State(_state): State<AppState>,
) -> Result<axum::Json<serde_json::Value>, axum::http::StatusCode> {
    // Admin authentication is handled by middleware
    match crate::key_rotation::force_rotation().await {
        Ok(result) => Ok(result),
        Err(_) => Err(axum::http::StatusCode::INTERNAL_SERVER_ERROR),
    }
}

// Session management endpoint handlers
use crate::redirect_validation::RedirectUriValidator;
use crate::session_manager::{Session, SESSION_MANAGER};

// Initialize redirect URI validator
static REDIRECT_VALIDATOR: once_cell::sync::Lazy<std::sync::Mutex<RedirectUriValidator>> =
    once_cell::sync::Lazy::new(|| {
        let mut validator = RedirectUriValidator::default();

        // Register additional clients from environment or config
        if let Ok(client_uris) = std::env::var("CLIENT_REDIRECT_URIS") {
            for entry in client_uris.split(';') {
                if let Some((client_id, uris)) = entry.split_once(':') {
                    let uri_list: Vec<String> = uris.split(',').map(|s| s.to_string()).collect();
                    let _ = validator.register_client_uris(client_id, uri_list);
                }
            }
        }

        std::sync::Mutex::new(validator)
    });

/// Helper function to extract user ID from bearer token
async fn extract_user_from_token(
    headers: &axum::http::HeaderMap,
    state: &AppState,
) -> Result<String, AuthError> {
    // Extract bearer token
    let auth =
        headers.get(axum::http::header::AUTHORIZATION).and_then(|v| v.to_str().ok()).unwrap_or("");

    let token = auth
        .strip_prefix("Bearer ")
        .ok_or_else(|| AuthError::InvalidToken { reason: "Missing bearer token".to_string() })?;

    if token.is_empty() {
        return Err(AuthError::InvalidToken { reason: "Empty bearer token".to_string() });
    }

    // Get token record and validate
    let record = state.store.get_token_record(token).await?.ok_or_else(|| AuthError::InvalidToken { reason: "Token not found".to_string() })?;
    let record = state.store.get_token_record(token).await?.ok_or_else(|| AuthError::InvalidToken { reason: "Token not found".to_string() })?;

    if !record.active {
        return Err(AuthError::InvalidToken { reason: "Token is not active".to_string() });
    }

    // Check token expiration
    if let Some(exp) = record.exp {
        let now = std::time::SystemTime::now()
            .duration_since(std::time::UNIX_EPOCH)
            .map_err(|_| internal_error("System time error"))?
            .as_secs() as i64;

        if now > exp {
            return Err(AuthError::InvalidToken { reason: "Token has expired".to_string() });
        }
    }

    // Enforce token binding if present
    if let Some(binding) = &record.token_binding {
        let (client_ip, user_agent) = crate::security::extract_client_info(headers);
        if !crate::security::validate_token_binding(binding, &client_ip, &user_agent) {
            return Err(AuthError::InvalidToken { reason: "Token binding mismatch".to_string() });
        }
    }

    // Extract user ID from token subject
    record.sub.ok_or_else(|| AuthError::InvalidToken { reason: "Token has no subject".to_string() })
}

/// Require that the caller has an access token with the "admin" scope

#[derive(Debug, Serialize, Deserialize, ToSchema)]
pub struct CreateSessionRequest {
    pub user_id: String,
    pub client_id: Option<String>,
    pub duration: Option<u64>,
}

#[derive(Debug, Serialize, Deserialize, ToSchema)]
pub struct CreateSessionResponse {
    pub session_id: String,
    pub expires_at: u64,
    pub csrf_token: String,
}

#[derive(Debug, Serialize, Deserialize, ToSchema)]
pub struct RefreshSessionRequest {
    pub duration: Option<u64>,
}

/// Create a new session
#[utoipa::path(
    post,
    path = "/session/create",
    request_body = CreateSessionRequest,
    responses((status = 200, description = "Session created", body = CreateSessionResponse))
)]
pub async fn create_session_endpoint(
    headers: axum::http::HeaderMap,
    State(state): State<AppState>,
    Json(req): Json<CreateSessionRequest>,
) -> Result<Json<CreateSessionResponse>, AuthError> {
    // Derive user_id from bearer token and ignore provided user_id for security
    let derived_user_id = extract_user_from_token(&headers, &state).await?;
    let ip_address = headers
        .get("x-forwarded-for")
        .or_else(|| headers.get("x-real-ip"))
        .and_then(|v| v.to_str().ok())
        .unwrap_or("unknown")
        .to_string();

    let user_agent = headers.get("user-agent").and_then(|v| v.to_str().ok()).map(|s| s.to_string());

    let session = SESSION_MANAGER
        .create_session(derived_user_id, req.client_id, ip_address, user_agent, req.duration)
        .await
        .map_err(|e| internal_error(&format!("Session creation failed: {}", e)))?;

    Ok(Json(CreateSessionResponse {
        session_id: session.id,
        expires_at: session.expires_at,
        csrf_token: session.csrf_token,
    }))
}

/// Get session information
#[utoipa::path(
    get,
    path = "/session/{id}",
    responses((status = 200, description = "Session information", body = Session), (status = 404))
)]
pub async fn get_session_endpoint(
    headers: axum::http::HeaderMap,
    State(state): State<AppState>,
    Path(session_id): Path<String>,
) -> Result<Json<Session>, AuthError> {
    // Extract and validate the requesting user
    let requesting_user_id = extract_user_from_token(&headers, &state).await?;

    match SESSION_MANAGER.get_session(&session_id).await {
        Ok(Some(session)) => {
            // Check session ownership
            if session.user_id != requesting_user_id {
                // Log unauthorized access attempt
                SecurityLogger::log_event(
                    &SecurityEvent::new(
                        SecurityEventType::UnauthorizedAccess,
                        SecuritySeverity::High,
                        "auth-service".to_string(),
                        "Unauthorized session access attempt".to_string(),
                    )
                    .with_actor(requesting_user_id.to_string())
                    .with_action("read".to_string())
                    .with_target(format!("session:{}", session_id))
                    .with_outcome("blocked".to_string())
                    .with_reason("User attempted to access another user's session".to_string())
                    .with_session_id(session_id.to_string())
                    .with_correlation_id(format!("session-access-{}", session_id))
                    .with_detail("target_user".to_string(), session.user_id.clone()),
                );

                return Err(AuthError::UnauthorizedClient {
                    client_id: "Access denied".to_string(),
                });
            }

            if session.is_expired(None) {
                Err(AuthError::InvalidToken { reason: "Session expired".to_string() })
            } else {
                Ok(Json(session))
            }
        }
        Ok(None) => Err(AuthError::InvalidToken { reason: "Session not found".to_string() }),
        Err(e) => Err(internal_error(&format!("Session operation failed: {}", e))),
    }
}

/// Delete a session
#[utoipa::path(
    delete,
    path = "/session/{id}",
    responses((status = 200, description = "Session deleted"))
)]
pub async fn delete_session_endpoint(
    headers: axum::http::HeaderMap,
    State(state): State<AppState>,
    Path(session_id): Path<String>,
) -> Result<Json<serde_json::Value>, AuthError> {
    // Extract and validate the requesting user
    let requesting_user_id = extract_user_from_token(&headers, &state).await?;

    // First, get the session to check ownership
    match SESSION_MANAGER.get_session(&session_id).await {
        Ok(Some(session)) => {
            // Check session ownership
            if session.user_id != requesting_user_id {
                // Log unauthorized access attempt
                SecurityLogger::log_event(
                    &SecurityEvent::new(
                        SecurityEventType::UnauthorizedAccess,
                        SecuritySeverity::High,
                        "auth-service".to_string(),
                        "Unauthorized session deletion attempt".to_string(),
                    )
                    .with_actor(requesting_user_id.to_string())
                    .with_action("delete".to_string())
                    .with_target(format!("session:{}", session_id))
                    .with_outcome("blocked".to_string())
                    .with_reason("User attempted to delete another user's session".to_string())
                    .with_session_id(session_id.to_string())
                    .with_correlation_id(format!("session-delete-{}", session_id))
                    .with_detail("target_user".to_string(), session.user_id.clone()),
                );

                return Err(AuthError::UnauthorizedClient {
                    client_id: "Access denied".to_string(),
                });
            }

            // User owns the session, proceed with deletion
            SESSION_MANAGER
                .delete_session(&session_id)
                .await
                .map_err(|e| internal_error(&format!("Session deletion failed: {}", e)))?;

            // Log successful session deletion
            SecurityLogger::log_event(
                &SecurityEvent::new(
                    SecurityEventType::SessionEvent,
                    SecuritySeverity::Low,
                    "auth-service".to_string(),
                    "Session deleted successfully".to_string(),
                )
                .with_actor(requesting_user_id.to_string())
                .with_action("delete".to_string())
                .with_target(format!("session:{}", session_id))
                .with_outcome("success".to_string())
                .with_session_id(session_id.to_string())
                .with_correlation_id(format!("session-delete-{}", session_id)),
            );

            Ok(Json(serde_json::json!({
                "success": true,
                "message": "Session deleted"
            })))
        }
        Ok(None) => Err(AuthError::InvalidToken { reason: "Session not found".to_string() }),
        Err(e) => Err(internal_error(&format!("Session operation failed: {}", e))),
    }
}

/// Refresh a session
#[utoipa::path(
    post,
    path = "/session/{id}/refresh",
    request_body = RefreshSessionRequest,
    responses((status = 200, description = "Session refreshed", body = Session), (status = 404))
)]
pub async fn refresh_session_endpoint(
    headers: axum::http::HeaderMap,
    State(state): State<AppState>,
    Path(session_id): Path<String>,
    Json(req): Json<RefreshSessionRequest>,
) -> Result<Json<Session>, AuthError> {
    // Extract and validate the requesting user
    let requesting_user_id = extract_user_from_token(&headers, &state).await?;

    // First, get the session to check ownership
    match SESSION_MANAGER.get_session(&session_id).await {
        Ok(Some(session)) => {
            // Check session ownership
            if session.user_id != requesting_user_id {
                // Log unauthorized access attempt
                SecurityLogger::log_event(
                    &SecurityEvent::new(
                        SecurityEventType::UnauthorizedAccess,
                        SecuritySeverity::High,
                        "auth-service".to_string(),
                        "Unauthorized session refresh attempt".to_string(),
                    )
                    .with_actor(requesting_user_id.to_string())
                    .with_action("refresh".to_string())
                    .with_target(format!("session:{}", session_id))
                    .with_outcome("blocked".to_string())
                    .with_reason("User attempted to refresh another user's session".to_string())
                    .with_session_id(session_id.to_string())
                    .with_correlation_id(format!("session-refresh-{}", session_id))
                    .with_detail("target_user".to_string(), session.user_id.clone()),
                );

                return Err(AuthError::UnauthorizedClient {
                    client_id: "Access denied".to_string(),
                });
            }

            // User owns the session, proceed with refresh
            match SESSION_MANAGER.refresh_session(&session_id, req.duration).await {
                Ok(Some(refreshed_session)) => {
                    // Log successful session refresh
                    SecurityLogger::log_event(
                        &SecurityEvent::new(
                            SecurityEventType::SessionEvent,
                            SecuritySeverity::Low,
                            "auth-service".to_string(),
                            "Session refreshed successfully".to_string(),
                        )
                        .with_user_id(requesting_user_id)
                        .with_session_id(session_id)
                        .with_outcome("success".to_string()),
                    );

                    Ok(Json(refreshed_session))
                }
                Ok(None) => Err(AuthError::InvalidToken {
                    reason: "Session not found after refresh".to_string(),
                }),
                Err(e) => Err(internal_error(&format!("Session operation failed: {}", e))),
            }
        }
        Ok(None) => Err(AuthError::InvalidToken { reason: "Session not found".to_string() }),
        Err(e) => Err(internal_error(&format!("Session operation failed: {}", e))),
    }
}

/// Invalidate all sessions for a user
#[utoipa::path(
    post,
    path = "/session/invalidate-user/{user_id}",
    responses((status = 200, description = "User sessions invalidated"))
)]
pub async fn invalidate_user_sessions_endpoint(
    Path(user_id): Path<String>,
) -> Result<Json<serde_json::Value>, AuthError> {
    let count = SESSION_MANAGER
        .invalidate_user_sessions(&user_id)
        .await
        .map_err(|e| internal_error(&format!("Session invalidation failed: {}", e)))?;

    Ok(Json(serde_json::json!({
        "success": true,
        "message": format!("Invalidated {} sessions", count),
        "invalidated_count": count
    })))
}

<<<<<<< HEAD
use common::Store;
=======
use crate::api_key_store::ApiKeyStore;
>>>>>>> 464614f6

#[derive(Clone)]
pub struct AppState {
    pub store: Arc<dyn Store>,
    pub client_credentials: HashMap<String, String>,
    pub allowed_scopes: Vec<String>,
    pub policy_cache: Arc<crate::policy_cache::PolicyCache>,
    pub backpressure_state: Arc<crate::backpressure::BackpressureState>,
    pub api_key_store: ApiKeyStore,
}

// IntrospectionRecord is now common::TokenRecord, used by the Store trait.

#[derive(Debug, Clone, Serialize, Deserialize, PartialEq, Eq, ToSchema)]
pub struct HealthResponse {
    pub status: String,
}

#[derive(Debug, Clone, Serialize, Deserialize, PartialEq, Eq, ToSchema)]
pub struct IntrospectRequest {
    pub token: String,
    #[allow(dead_code)]
    pub token_type_hint: Option<String>,
}

#[derive(Debug, Clone, Serialize, Deserialize, PartialEq, Eq, ToSchema)]
pub struct IntrospectResponse {
    pub active: bool,
    pub scope: Option<String>,
    pub client_id: Option<String>,
    pub exp: Option<i64>,
    pub iat: Option<i64>,
    #[serde(skip_serializing_if = "Option::is_none")]
    pub token_type: Option<String>,
    #[serde(skip_serializing_if = "Option::is_none")]
    pub iss: Option<String>,
    #[serde(skip_serializing_if = "Option::is_none")]
    pub sub: Option<String>,
}

// === ABAC Authorization proxy to policy-service ===
#[derive(Debug, Clone, Serialize, Deserialize, ToSchema)]
pub struct AuthorizationCheckRequest {
    pub action: String,
    pub resource: serde_json::Value,
    #[serde(default)]
    pub context: Option<serde_json::Value>,
    #[serde(default)]
    pub mfa_required: Option<bool>,
    #[serde(default)]
    pub mfa_verified: Option<bool>,
}

#[derive(Debug, Clone, Serialize, Deserialize, ToSchema)]
pub struct AuthorizationCheckResponse {
    pub decision: String,
}

#[derive(Debug, Clone, Serialize, Deserialize)]
struct PolicyAuthorizeRequest {
    pub request_id: String,
    pub principal: serde_json::Value,
    pub action: String,
    pub resource: serde_json::Value,
    pub context: serde_json::Value,
}

#[derive(Debug, Clone, Serialize, Deserialize)]
struct PolicyAuthorizeResponse {
    pub decision: String,
}

#[utoipa::path(
    post,
    path = "/v1/authorize",
    request_body = AuthorizationCheckRequest,
    responses((status = 200, description = "Authorization decision", body = AuthorizationCheckResponse), (status = 401))
)]
pub async fn authorize_check(
    State(state): State<AppState>,
    headers: axum::http::HeaderMap,
    Json(req): Json<AuthorizationCheckRequest>,
) -> Result<Json<AuthorizationCheckResponse>, AuthError> {
    use crate::policy_cache::{normalize_policy_request, PolicyResponse};
    use std::time::{SystemTime, UNIX_EPOCH};

    // Handle both JWT and API Key authentication
    let auth_header =
        headers.get(axum::http::header::AUTHORIZATION).and_then(|v| v.to_str().ok()).unwrap_or("");
<<<<<<< HEAD
    let token = auth.strip_prefix("Bearer ").unwrap_or("");
    if token.is_empty() {
        return Err(AuthError::InvalidToken { reason: "missing bearer".to_string() });
    }
    let rec = state.store.get_token_record(token).await?.ok_or_else(|| AuthError::InvalidToken { reason: "Token not found".to_string() })?;
    if !rec.active {
        return Err(AuthError::InvalidToken { reason: "inactive".to_string() });
    }
=======
>>>>>>> 464614f6

    let (principal, mut context) = if auth_header.starts_with("Bearer ") {
        // JWT-based authentication
        let token = auth_header.strip_prefix("Bearer ").unwrap();
        let rec = state.token_store.get_record(token).await?;
        if !rec.active {
            return Err(AuthError::InvalidToken { reason: "inactive".to_string() });
        }
        let principal_id = rec.sub.clone().unwrap_or_else(|| "anonymous".to_string());
        let principal = serde_json::json!({
            "type": "User",
            "id": principal_id,
            "attrs": {}
        });
        (principal, req.context.unwrap_or_else(|| serde_json::json!({})))
    } else if auth_header.starts_with("sk_live_") {
        // API Key-based authentication
        let api_key_str = auth_header;
        let parts: Vec<&str> = api_key_str.split('_').collect();
        let prefix = format!("{}_{}_", parts[0], parts[1]);

        if let Ok(Some(api_key)) = state.api_key_store.get_api_key_by_prefix(&prefix).await {
            let argon2 = argon2::Argon2::default();
            let parsed_hash = argon2::PasswordHash::new(&api_key.hashed_key)
                .map_err(|e| internal_error(&format!("Invalid stored hash: {}", e)))?;

            if argon2.verify_password(api_key_str.as_bytes(), &parsed_hash).is_ok() {
                let principal = serde_json::json!({
                    "type": "ApiKey",
                    "id": api_key.client_id,
                    "attrs": {}
                });
                let mut api_key_context = req.context.unwrap_or_else(|| serde_json::json!({}));
                if let Some(permissions) = api_key.permissions {
                    let perms: Vec<&str> = permissions.split(',').collect();
                    api_key_context["permissions"] = serde_json::json!(perms);
                }
                (principal, api_key_context)
            } else {
                return Err(AuthError::InvalidToken { reason: "invalid api key".to_string() });
            }
        } else {
            return Err(AuthError::InvalidToken { reason: "invalid api key".to_string() });
        }
    } else {
        return Err(AuthError::InvalidToken { reason: "missing or invalid authorization header".to_string() });
    };

    // Context: merge provided context or default empty object
    let mut context = req.context.unwrap_or_else(|| serde_json::json!({}));
    // Surface mfa flags for policy step-up decisions
    if let Some(required) = req.mfa_required {
        context["mfa_required"] = serde_json::json!(required);
    }
    if let Some(verified) = req.mfa_verified {
        context["mfa_verified"] = serde_json::json!(verified);
    } else {
        // If not provided, attempt to resolve from token store (ephemeral session flag)
        let auth = headers
            .get(axum::http::header::AUTHORIZATION)
            .and_then(|v| v.to_str().ok())
            .unwrap_or("");
        let token = auth.strip_prefix("Bearer ").unwrap_or("");
        if !token.is_empty() {
            if let Ok(Some(record)) = state.store.get_token_record(token).await {
                context["mfa_verified"] = serde_json::json!(record.mfa_verified);
            }
        }
    }

    // Normalize policy request for caching
    let cache_request = normalize_policy_request(
        principal.clone(),
        req.action.clone(),
        req.resource.clone(),
        context.clone(),
    );

    // Check cache first
    if let Some(cached_response) = state.policy_cache.get(&cache_request).await {
        tracing::info!(
            decision = %cached_response.decision,
            cached_at = cached_response.cached_at,
            "Policy decision served from cache"
        );
        return Ok(Json(AuthorizationCheckResponse { decision: cached_response.decision }));
    }

    // Cache miss - evaluate policy via service
    let decision = evaluate_policy_remote(
        &headers,
        principal,
        req.action.clone(),
        req.resource.clone(),
        context,
    )
    .await?;

    // Store in cache with appropriate TTL based on decision
    let policy_response = PolicyResponse {
        decision: decision.clone(),
        cached_at: SystemTime::now().duration_since(UNIX_EPOCH).unwrap_or_default().as_secs(),
        ttl_seconds: match decision.as_str() {
            "Allow" => 300, // 5 minutes for allow decisions
            "Deny" => 60,   // 1 minute for deny decisions
            _ => 10,        // 10 seconds for unknown/error decisions
        },
    };

    // Cache the response (ignore errors to not affect main flow)
    if let Err(e) = state.policy_cache.put(&cache_request, policy_response).await {
        tracing::warn!(error = %redact_log(&e.to_string()), "Failed to cache policy response");
    }

    Ok(Json(AuthorizationCheckResponse { decision }))
}

/// Evaluate policy remotely against policy service
async fn evaluate_policy_remote(
    headers: &axum::http::HeaderMap,
    principal: serde_json::Value,
    action: String,
    resource: serde_json::Value,
    context: serde_json::Value,
) -> Result<String, AuthError> {
    // Build request to policy-service
    let request_id = headers
        .get("x-request-id")
        .and_then(|v| v.to_str().ok())
        .map(|s| s.to_string())
        .unwrap_or_else(|| uuid::Uuid::new_v4().to_string());

    let payload = PolicyAuthorizeRequest { request_id, principal, action, resource, context };

    // Allow per-request override of policy URL to avoid env races in tests
    let policy_base = headers
        .get("x-policy-url")
        .and_then(|v| v.to_str().ok())
        .map(|s| s.to_string())
        .unwrap_or_else(|| match std::env::var("POLICY_SERVICE_URL") {
            Ok(v) if !v.trim().is_empty() => v,
            _ => {
                if std::env::var("TEST_MODE").ok().as_deref() == Some("1") {
                    "http://127.0.0.1:8081".to_string()
                } else {
                    "".to_string()
                }
            }
        });

    let url = if policy_base.is_empty() {
        String::new()
    } else {
        format!("{}/v1/authorize", policy_base)
    };

    // Permissive fallback unless strict mode is enabled
    let strict = headers
        .get("x-policy-enforcement")
        .and_then(|v| v.to_str().ok())
        .map(|s| s.eq_ignore_ascii_case("strict"))
        .unwrap_or(false);

    let client = reqwest::Client::new();

    // Deterministic behavior for explicit invalid test URL
    if policy_base.contains("invalid.invalid") {
        if strict {
            return Err(internal_error("Policy service unavailable"));
        } else {
            return Ok("Allow".to_string());
        }
    }

    // Additional strict guard: if strict and policy URL is clearly invalid, error early
    let decision = if url.is_empty() {
        if strict {
            return Err(internal_error("Policy service URL not configured"));
        }
        "Allow".to_string()
    } else {
        match client.post(url).json(&payload).send().await {
            Ok(resp) => match resp.error_for_status() {
                Ok(ok) => match ok.json::<PolicyAuthorizeResponse>().await {
                    Ok(r) => r.decision,
                    Err(err) => {
                        tracing::warn!(error = %redact_log(&err.to_string()), "Failed to parse policy response; falling back");
                        if strict {
                            return Err(internal_error(&format!(
                                "Policy response parse error: {}",
                                err
                            )));
                        }
                        "Allow".to_string()
                    }
                },
                Err(err) => {
                    tracing::warn!(error = %redact_log(&err.to_string()), "Policy service returned error status; falling back");
                    if strict {
                        return Err(internal_error(&format!("Policy service HTTP error: {}", err)));
                    }
                    "Allow".to_string()
                }
            },
            Err(err) => {
                tracing::warn!(error = %redact_log(&err.to_string()), "Policy service unavailable; falling back");
                if strict {
                    return Err(internal_error(&format!(
                        "Policy service connection error: {}",
                        err
                    )));
                }
                "Allow".to_string()
            }
        }
    };

    Ok(decision)
}

pub async fn health() -> Json<HealthResponse> {
    Json(HealthResponse { status: "ok".to_string() })
}

/// Detailed admin health endpoint with comprehensive system status
#[utoipa::path(
    get,
    path = "/admin/health",
    responses((status = 200, description = "Detailed system health status"))
)]
pub async fn admin_health(
    State(state): State<AppState>,
) -> Result<Json<serde_json::Value>, AuthError> {
    // Gather comprehensive health information
    let mut health_data = serde_json::json!({
        "status": "ok",
        "timestamp": chrono::Utc::now(),
        "service": "auth-service",
        "version": env!("CARGO_PKG_VERSION"),
    });

    // Check token store health
    let store_health = match state.store.health_check().await {
        Ok(healthy) => serde_json::json!({
            "status": if healthy { "healthy" } else { "degraded" },
            "type": "hybrid" // The refactored store is a hybrid
        }),
        Err(e) => serde_json::json!({
            "status": "unhealthy",
            "error": redact_log(&e.to_string())
        }),
    };

    // Check token store metrics
    let token_metrics = match state.store.get_metrics().await {
        Ok(metrics) => serde_json::json!({
            "users_total": metrics.users_total,
            "groups_total": metrics.groups_total,
            "tokens_total": metrics.tokens_total,
            "active_tokens": metrics.active_tokens,
            "auth_codes_total": metrics.auth_codes_total,
        }),
        Err(e) => serde_json::json!({
            "error": redact_log(&e.to_string())
        }),
    };

    // Check policy cache health
    let policy_cache_stats = state.policy_cache.get_stats().await;
    let policy_cache_health = serde_json::json!({
        "status": "healthy",
        "stats": {
            "entries": policy_cache_stats.entries,
            "hits": policy_cache_stats.hits,
            "misses": policy_cache_stats.misses,
            "hit_ratio": if policy_cache_stats.hits + policy_cache_stats.misses > 0 { (policy_cache_stats.hits as f64) / ((policy_cache_stats.hits + policy_cache_stats.misses) as f64) } else { 0.0 },
            "evictions": policy_cache_stats.evictions,
            "avg_response_time_ms": policy_cache_stats.avg_response_time_ms,
            "last_cleanup_time": policy_cache_stats.last_cleanup_time,
        }
    });

    // Check key rotation status
    let key_status = crate::key_rotation::get_rotation_status().await;

    // Check rate limiting stats
    let rate_limit_stats = crate::rate_limit_optimized::get_rate_limit_stats();
    let rate_limit_health = serde_json::json!({
        "status": "healthy",
        "stats": {
            "total_entries": rate_limit_stats.total_entries,
            "shard_count": rate_limit_stats.shard_count,
            "config": {
                "requests_per_window": rate_limit_stats.config.requests_per_window,
                "window_duration_secs": rate_limit_stats.config.window_duration_secs,
                "burst_allowance": rate_limit_stats.config.burst_allowance,
            }
        }
    });

    // Check session manager health (if available)
    // Note: This would require a reference to the session manager from app state

    // Aggregate health status
    let overall_status =
        if store_health.get("status").and_then(|s| s.as_str()) == Some("healthy") {
            "healthy"
        } else {
            "degraded"
        };

    health_data["status"] = serde_json::Value::String(overall_status.to_string());
    health_data["components"] = serde_json::json!({
        "store": store_health,
        "token_metrics": token_metrics,
        "policy_cache": policy_cache_health,
        "key_rotation": key_status.0,
        "rate_limiting": rate_limit_health,
    });

    Ok(Json(health_data))
}

/// Get policy cache statistics
#[utoipa::path(
    get,
    path = "/admin/policy-cache/stats",
    responses((status = 200, description = "Policy cache statistics", body = serde_json::Value))
)]
pub async fn get_policy_cache_stats(
    State(state): State<AppState>,
) -> Result<Json<serde_json::Value>, AuthError> {
    let stats = state.policy_cache.get_stats().await;

    let hit_ratio = if stats.hits + stats.misses > 0 {
        stats.hits as f64 / (stats.hits + stats.misses) as f64 * 100.0
    } else {
        0.0
    };

    Ok(Json(serde_json::json!({
        "hits": stats.hits,
        "misses": stats.misses,
        "hit_ratio_percent": hit_ratio,
        "entries": stats.entries,
        "evictions": stats.evictions,
        "errors": stats.errors,
        "last_cleanup_time": stats.last_cleanup_time,
        "avg_response_time_ms": stats.avg_response_time_ms
    })))
}

/// Clear policy cache
#[utoipa::path(
    post,
    path = "/admin/policy-cache/clear",
    responses((status = 200, description = "Cache cleared", body = serde_json::Value))
)]
pub async fn clear_policy_cache(
    State(state): State<AppState>,
) -> Result<Json<serde_json::Value>, AuthError> {
    let cleared = state.policy_cache.clear().await;

    tracing::info!(cleared = cleared, "Policy cache manually cleared");

    Ok(Json(serde_json::json!({
        "cleared": cleared,
        "message": "Policy cache cleared successfully"
    })))
}

/// Invalidate policy cache entries by pattern
#[derive(Debug, Clone, serde::Deserialize, utoipa::ToSchema)]
pub struct PolicyCacheInvalidateRequest {
    /// Pattern to match cache keys (simple substring match)
    pub pattern: String,
}

#[utoipa::path(
    post,
    path = "/admin/policy-cache/invalidate",
    request_body = PolicyCacheInvalidateRequest,
    responses((status = 200, description = "Cache entries invalidated", body = serde_json::Value))
)]
pub async fn invalidate_policy_cache(
    State(state): State<AppState>,
    Json(req): Json<PolicyCacheInvalidateRequest>,
) -> Result<Json<serde_json::Value>, AuthError> {
    let removed = state.policy_cache.invalidate(&req.pattern).await;

    tracing::info!(
        pattern = %req.pattern,
        removed = removed,
        "Policy cache entries invalidated by pattern"
    );

    Ok(Json(serde_json::json!({
        "pattern": req.pattern,
        "removed": removed,
        "message": format!("Invalidated {} cache entries matching pattern", removed)
    })))
}

#[utoipa::path(
    post,
    path = "/oauth/introspect",
    request_body = IntrospectRequest,
    responses((status = 200, description = "Introspection result", body = IntrospectResponse))
)]
pub async fn introspect(
    headers: axum::http::HeaderMap,
    State(state): State<AppState>,
    Json(body): Json<IntrospectRequest>,
) -> Result<Json<IntrospectResponse>, AuthError> {
    use crate::metrics::METRICS;
    let start_time = std::time::Instant::now();
    // In TEST_MODE, allow introspection without client authentication to simplify integration tests
    if std::env::var("TEST_MODE").is_err() {
        // Require client authentication via HTTP Basic
        let (cid_opt, csec_opt) = if let Some(auth_header) =
            headers.get(axum::http::header::AUTHORIZATION)
        {
            let header_val = auth_header.to_str().unwrap_or("");
            if let Some(b64) = header_val.strip_prefix("Basic ") {
                if let Ok(decoded) = base64::engine::general_purpose::STANDARD.decode(b64) {
                    if let Ok(pair) = std::str::from_utf8(&decoded) {
                        let mut parts = pair.splitn(2, ':');
                        (parts.next().map(|s| s.to_string()), parts.next().map(|s| s.to_string()))
                    } else {
                        (None, None)
                    }
                } else {
                    (None, None)
                }
            } else {
                (None, None)
            }
        } else {
            (None, None)
        };
        let client_id = cid_opt.ok_or(AuthError::MissingClientId)?;
        let client_secret = csec_opt.ok_or(AuthError::MissingClientSecret)?;
        if state.client_credentials.get(&client_id) != Some(&client_secret) {
            return Err(AuthError::InvalidClientCredentials);
        }
    }
    // Extract client information for logging
    let ip_address = headers
        .get("x-forwarded-for")
        .or_else(|| headers.get("x-real-ip"))
        .and_then(|v| v.to_str().ok())
        .unwrap_or("unknown")
        .to_string();

    let user_agent = headers.get("user-agent").and_then(|v| v.to_str().ok()).map(|s| s.to_string());

    let request_id = headers
        .get("x-request-id")
        .and_then(|v| v.to_str().ok())
        .map(|s| s.to_string())
        .unwrap_or_else(|| uuid::Uuid::new_v4().to_string());

    // Input validation
    if let Err(e) = crate::security::validate_token_input(&body.token) {
        SecurityLogger::log_validation_failure(
            "/oauth/introspect",
            "token_format",
            None,
            &ip_address,
            Some([("error".to_string(), serde_json::Value::String(e.to_string()))].into()),
        );
        return Err(AuthError::InvalidToken { reason: e.to_string() });
    }

    let rec = state.store.get_token_record(&body.token).await?.ok_or_else(|| AuthError::InvalidToken { reason: "Token not found".to_string() })?;

    // Log token introspection event
    let mut event = SecurityEvent::new(
        SecurityEventType::DataAccess,
        SecuritySeverity::Low,
        "auth-service".to_string(),
        "Token introspection performed".to_string(),
    )
    .with_ip_address(ip_address)
    .with_outcome(if rec.active { "success" } else { "inactive_token" }.to_string())
    .with_resource("/oauth/introspect".to_string())
    .with_action("introspect".to_string())
    .with_detail("token_active".to_string(), rec.active)
    .with_detail("has_scope".to_string(), rec.scope.is_some());

    if let Some(client_id) = &rec.client_id {
        event = event.with_client_id(client_id.clone());
    }

    if let Some(ua) = user_agent {
        event = event.with_user_agent(ua);
    }

    event = event.with_request_id(request_id);

    SecurityLogger::log_event(&mut event);

    // Keep backward compatibility with old audit log
    audit(
        "introspect",
        serde_json::json!({
            "active": rec.active,
            "client_id": rec.client_id,
            "has_scope": rec.scope.is_some(),
            "request_id": headers.get("x-request-id").and_then(|v| v.to_str().ok())
        }),
    );

    // Record successful token introspection
    let duration = start_time.elapsed();
    let client_id = rec.client_id.as_deref().unwrap_or("unknown");
    let token_active = if rec.active { "true" } else { "false" };
    
    METRICS.token_introspection_total
        .with_label_values(&[client_id, "success", token_active])
        .inc();
    METRICS.token_operation_duration
        .with_label_values(&["introspect", "success"])
        .observe(duration.as_secs_f64());

    Ok(Json(IntrospectResponse {
        active: rec.active,
        scope: rec.scope,
        client_id: rec.client_id,
        exp: rec.exp,
        iat: rec.iat,
        token_type: Some("access_token".to_string()),
        iss: std::env::var("EXTERNAL_BASE_URL").ok(),
        sub: rec.sub,
    }))
}

/// OAuth2 Authorization Endpoint with PKCE support
pub async fn oauth_authorize(
    headers: axum::http::HeaderMap,
    State(state): State<AppState>,
    Query(req): Query<AuthorizeRequest>,
) -> Result<Response, AuthError> {
    // Extract client information for security logging
    let ip_address = headers
        .get("x-forwarded-for")
        .or_else(|| headers.get("x-real-ip"))
        .and_then(|v| v.to_str().ok())
        .unwrap_or("unknown")
        .to_string();
    // Validate response_type
    if req.response_type != "code" {
        return Err(AuthError::UnsupportedResponseType { response_type: req.response_type });
    }

    // Validate client_id and check if active
    if !crate::client_auth::is_client_active(&req.client_id) {
        return Err(AuthError::UnauthorizedClient { client_id: req.client_id });
    }

    // CRITICAL SECURITY FIX: Validate redirect URI
    let validation_result = match REDIRECT_VALIDATOR.lock() {
        Ok(validator) => validator.validate_redirect_uri(&req.client_id, &req.redirect_uri),
        Err(e) => {
            tracing::error!("Failed to acquire redirect validator lock: {}", e);
            return Err(AuthError::InternalError { 
                error_id: uuid::Uuid::new_v4(),
                context: "Security validation unavailable".to_string() 
            });
        }
    };
    
    if let Err(validation_error) = validation_result
    {
        // Log security violation
        SecurityLogger::log_event(
            &mut SecurityEvent::new(
                SecurityEventType::SecurityViolation,
                SecuritySeverity::Critical,
                "auth-service".to_string(),
                "Invalid redirect URI attempted".to_string(),
            )
            .with_action("oauth_authorize".to_string())
            .with_detail("client_id".to_string(), req.client_id.clone())
            .with_detail("attempted_redirect_uri".to_string(), req.redirect_uri.clone())
            .with_detail("ip_address".to_string(), ip_address.clone())
            .with_outcome("blocked".to_string()),
        );

        return Err(validation_error);
    }

    // Validate PKCE parameters if present
    if let Some(challenge) = &req.code_challenge {
        let method = req.code_challenge_method.as_deref().unwrap_or("S256");
        if method != "S256" {
            if method == "plain" {
                // Log potential downgrade attack attempt
                SecurityLogger::log_event(
                    &mut SecurityEvent::new(
                        SecurityEventType::SecurityViolation,
                        SecuritySeverity::High,
                        "auth-service".to_string(),
                        "PKCE downgrade attack attempt detected".to_string(),
                    )
                    .with_action("oauth_authorize".to_string())
                    .with_detail("client_id".to_string(), req.client_id.clone())
                    .with_detail("attack_type".to_string(), "pkce_downgrade")
                    .with_detail("requested_method".to_string(), method)
                    .with_outcome("blocked".to_string()),
                );

                return Err(AuthError::InvalidRequest {
                    reason: "Plain PKCE method is not supported for security reasons".to_string(),
                });
            } else {
                return Err(AuthError::InvalidRequest {
                    reason: "Invalid code_challenge_method. Only S256 is supported".to_string(),
                });
            }
        }

        // Validate challenge format
        if challenge.len() < 43 || challenge.len() > 128 {
            return Err(AuthError::InvalidRequest {
                reason: "Invalid code_challenge length".to_string(),
            });
        }
    }

    // Validate scope
    if let Some(scope) = &req.scope {
        if !validate_scope(scope, &state.allowed_scopes) {
            return Err(AuthError::InvalidScope { scope: scope.clone() });
        }
    }

    // Generate authorization code
    let auth_code = AuthorizationCode {
        code: generate_secure_code(),
        client_id: req.client_id.clone(),
        redirect_uri: req.redirect_uri.clone(),
        scope: req.scope.clone(),
        code_challenge: req.code_challenge.clone(),
        code_challenge_method: req.code_challenge_method.clone(),
        expires_at: chrono::Utc::now().timestamp() + 600, // 10 minutes
    };

    // Store authorization code (using the new store functions)
    let auth_code_record = common::AuthCodeRecord {
        client_id: auth_code.client_id.clone(),
        redirect_uri: auth_code.redirect_uri.clone(),
        nonce: None, // Not handled in this flow currently
        scope: auth_code.scope.clone().unwrap_or_default(),
        pkce_challenge: auth_code.code_challenge.clone(),
        pkce_method: auth_code.code_challenge_method.clone(),
        user_id: None, // Not handled in this flow currently
        exp: auth_code.expires_at,
    };
    state.store.set_auth_code(&auth_code.code, &auth_code_record, 600).await?;

    // Build redirect URL
    let mut redirect_url = Url::parse(&req.redirect_uri)
        .map_err(|_| AuthError::InvalidRequest { reason: "Invalid redirect_uri".to_string() })?;

    redirect_url.query_pairs_mut().append_pair("code", &auth_code.code);

    if let Some(state_param) = &req.state {
        redirect_url.query_pairs_mut().append_pair("state", state_param);
    }

    // Log authorization code issuance
    let mut event = SecurityEvent::new(
        SecurityEventType::AuthenticationSuccess,
        SecuritySeverity::Low,
        "auth-service".to_string(),
        "Authorization code issued successfully".to_string(),
    )
    .with_client_id(req.client_id.clone())
    .with_ip_address(ip_address)
    .with_outcome("success".to_string())
    .with_resource("/oauth/authorize".to_string())
    .with_action("authorization_code_issued".to_string())
    .with_detail("has_scope".to_string(), req.scope.is_some())
    .with_detail("has_pkce".to_string(), req.code_challenge.is_some())
    .with_detail("response_type".to_string(), req.response_type.clone());

    if let Some(user_agent) = headers.get("user-agent").and_then(|v| v.to_str().ok()) {
        event = event.with_user_agent(user_agent.to_string());
    }

    if let Some(request_id) = headers.get("x-request-id").and_then(|v| v.to_str().ok()) {
        event = event.with_request_id(request_id.to_string());
    }

    SecurityLogger::log_event(&mut event);

    audit(
        "authorization_code_issued",
        serde_json::json!({
            "client_id": req.client_id,
            "has_scope": req.scope.is_some(),
            "has_pkce": req.code_challenge.is_some(),
            "redirect_uri": req.redirect_uri
        }),
    );

    // Return redirect response
    Ok((
        StatusCode::FOUND,
        [("Location", redirect_url.to_string())],
        "Redirecting to authorization endpoint",
    )
        .into_response())
}

/// Generate a secure authorization code
fn generate_secure_code() -> String {
    crate::secure_random::generate_secure_authorization_code()
        .unwrap_or_else(|_| format!("ac_{}", uuid::Uuid::new_v4())) // Fallback
}

/// Validate scope against allowed scopes
fn validate_scope(requested_scope: &str, allowed_scopes: &[String]) -> bool {
    let scopes: Vec<&str> = requested_scope.split(' ').collect();
    scopes.iter().all(|scope| allowed_scopes.contains(&scope.to_string()))
}

#[derive(Debug, Clone, Deserialize, ToSchema)]
pub struct TokenRequest {
    pub grant_type: String,
    pub client_id: Option<String>,
    pub client_secret: Option<String>,
    pub scope: Option<String>,
    pub refresh_token: Option<String>,
    // Authorization code flow parameters
    pub code: Option<String>,
    pub redirect_uri: Option<String>,
    // PKCE parameters
    pub code_verifier: Option<String>,
}

#[derive(Debug, Clone, Deserialize, ToSchema)]
pub struct AuthorizeRequest {
    pub response_type: String,
    pub client_id: String,
    pub redirect_uri: String,
    pub scope: Option<String>,
    pub state: Option<String>,
    // PKCE parameters
    pub code_challenge: Option<String>,
    pub code_challenge_method: Option<String>,
}

#[derive(Debug, Clone, Serialize, Deserialize)]
pub struct AuthorizationCode {
    pub code: String,
    pub client_id: String,
    pub redirect_uri: String,
    pub scope: Option<String>,
    pub code_challenge: Option<String>,
    pub code_challenge_method: Option<String>,
    pub expires_at: i64,
}

#[derive(Debug, Clone, Serialize, PartialEq, Eq, ToSchema)]
pub struct TokenResponse {
    pub access_token: String,
    pub token_type: &'static str,
    pub expires_in: u64,
    pub refresh_token: Option<String>,
    pub scope: Option<String>,
    pub exp: i64,
    pub iat: i64,
    #[serde(skip_serializing_if = "Option::is_none")]
    pub id_token: Option<String>,
}

#[utoipa::path(
    post,
    path = "/oauth/token",
    request_body(
        content = TokenRequest,
        content_type = "application/x-www-form-urlencoded"
    ),
    responses((status = 200, description = "Token issued", body = TokenResponse))
)]
pub async fn issue_token(
    headers: axum::http::HeaderMap,
    State(state): State<AppState>,
    Form(form): Form<TokenRequest>,
) -> Result<Json<TokenResponse>, AuthError> {
    use crate::metrics::{MetricsHelper, METRICS};
    
    // Start timing token issuance
    let start_time = std::time::Instant::now();
    
    // Extract client information for security logging
    let ip_address = headers
        .get("x-forwarded-for")
        .or_else(|| headers.get("x-real-ip"))
        .and_then(|v| v.to_str().ok())
        .unwrap_or("unknown")
        .to_string();

    let user_agent = headers.get("user-agent").and_then(|v| v.to_str().ok()).map(|s| s.to_string());

    let _request_id = headers
        .get("x-request-id")
        .and_then(|v| v.to_str().ok())
        .map(|s| s.to_string())
        .unwrap_or_else(|| uuid::Uuid::new_v4().to_string());

    match form.grant_type.as_str() {
        "client_credentials" => {
            // Allow either form credentials or HTTP Basic Authorization
            let (cid_opt, csec_opt) = if form.client_id.is_some() || form.client_secret.is_some() {
                (form.client_id.clone(), form.client_secret.clone())
            } else if let Some(auth_header) = headers.get(axum::http::header::AUTHORIZATION) {
                let header_val = auth_header.to_str().unwrap_or("");
                if let Some(b64) = header_val.strip_prefix("Basic ") {
                    if let Ok(decoded) = base64::engine::general_purpose::STANDARD.decode(b64) {
                        if let Ok(pair) = std::str::from_utf8(&decoded) {
                            let mut parts = pair.splitn(2, ':');
                            (
                                parts.next().map(|s| s.to_string()),
                                parts.next().map(|s| s.to_string()),
                            )
                        } else {
                            (None, None)
                        }
                    } else {
                        (None, None)
                    }
                } else {
                    (None, None)
                }
            } else {
                (None, None)
            };

            let client_id = cid_opt.as_ref().ok_or(AuthError::MissingClientId)?;
            let client_secret = csec_opt.as_ref().ok_or(AuthError::MissingClientSecret)?;

            let mut legacy_authenticator = crate::client_auth::ClientAuthenticator::new();
            legacy_authenticator.load_from_env()?;

            if crate::client_auth::authenticate_client(&state.api_key_store, &legacy_authenticator, client_id, client_secret, Some(&ip_address)).await? {
                // Log successful authentication attempt
                SecurityLogger::log_auth_attempt(
                    client_id,
                    &ip_address,
                    user_agent.as_deref(),
                    "success",
                    Some(
                        [
                            (
                                "grant_type".to_string(),
                                serde_json::Value::String("client_credentials".to_string()),
                            ),
                            (
                                "has_scope".to_string(),
                                serde_json::Value::Bool(form.scope.is_some()),
                            ),
                        ]
                        .into(),
                    ),
                );

                if let Some(scope_str) = form.scope.as_ref() {
                    let all_ok = scope_str
                        .split_whitespace()
                        .all(|s| state.allowed_scopes.iter().any(|a| a == s));
                    if !all_ok {
                        SecurityLogger::log_validation_failure(
                            "/oauth/token",
                            "invalid_scope",
                            Some(client_id),
                            &ip_address,
                            Some(
                                [(
                                    "requested_scope".to_string(),
                                    serde_json::Value::String(scope_str.clone()),
                                )]
                                .into(),
                            ),
                        );
                        return Err(AuthError::InvalidScope { scope: scope_str.to_string() });
                    }
                }
                let make_id_token = form
                    .scope
                    .as_ref()
                    .map(|s| s.split_whitespace().any(|x| x == "openid"))
                    .unwrap_or(false);
                let res = issue_new_token(
                    &state,
                    form.scope.clone(),
                    Some(client_id.clone()),
                    make_id_token,
                    Some(client_id.clone()),
                )
                .await?;
                TOKENS_ISSUED.inc();

                // Log token issuance
                SecurityLogger::log_token_operation(
                    "issue",
                    "access_token",
                    client_id,
                    &ip_address,
                    "success",
                    Some(
                        [
                            (
                                "grant_type".to_string(),
                                serde_json::Value::String("client_credentials".to_string()),
                            ),
                            (
                                "has_scope".to_string(),
                                serde_json::Value::Bool(form.scope.is_some()),
                            ),
                            ("has_id_token".to_string(), serde_json::Value::Bool(make_id_token)),
                        ]
                        .into(),
                    ),
                );

                audit(
                    "token_issued",
                    serde_json::json!({
                        "grant_type": "client_credentials",
                        "client_id": client_id,
                        "has_scope": form.scope.is_some(),
                        "request_id": headers.get("x-request-id").and_then(|v| v.to_str().ok())
                    }),
                );
                
                // Record successful client_credentials token issuance
                let duration = start_time.elapsed();
                METRICS.token_issuance_total
                    .with_label_values(&["access_token", "client_credentials", client_id, "success"])
                    .inc();
                METRICS.token_operation_duration
                    .with_label_values(&["issue", "success"])
                    .observe(duration.as_secs_f64());
                
                Ok(res)
            } else {
                // Log failed authentication attempt
                SecurityLogger::log_auth_attempt(
                    client_id,
                    &ip_address,
                    user_agent.as_deref(),
                    "failure",
                    Some(
                        [
                            (
                                "grant_type".to_string(),
                                serde_json::Value::String("client_credentials".to_string()),
                            ),
                            (
                                "reason".to_string(),
                                serde_json::Value::String("invalid_client_credentials".to_string()),
                            ),
                        ]
                        .into(),
                    ),
                );

                audit(
                    "token_issue_failed",
                    serde_json::json!({
                        "grant_type": "client_credentials",
                        "reason": "invalid_client_credentials",
                        "request_id": headers.get("x-request-id").and_then(|v| v.to_str().ok())
                    }),
                );
                
                // Record failed client_credentials token issuance
                let duration = start_time.elapsed();
                METRICS.token_issuance_total
                    .with_label_values(&["access_token", "client_credentials", "unknown", "error"])
                    .inc();
                METRICS.token_operation_duration
                    .with_label_values(&["issue", "error"])
                    .observe(duration.as_secs_f64());
                
                Err(AuthError::InvalidClientCredentials)
            }
        }
        "refresh_token" => {
            let rt = form.refresh_token.as_ref().ok_or(AuthError::MissingRefreshToken)?;
            // Detect refresh token reuse
            if state.store.is_refresh_reused(rt).await.unwrap_or(false) {
                SecurityLogger::log_token_operation(
                    "refresh",
                    "refresh_token",
                    "unknown",
                    &ip_address,
                    "failure",
                    Some(
                        [(
                            "reason".to_string(),
                            serde_json::Value::String("refresh_token_reuse".to_string()),
                        )]
                        .into(),
                    ),
                );
                return Err(AuthError::InvalidRefreshToken);
            }
            let consumed = state.store.consume_refresh_token(rt).await?;
            if consumed.is_none() {
                // Log failed refresh token attempt
                SecurityLogger::log_token_operation(
                    "refresh",
                    "refresh_token",
                    "unknown",
                    &ip_address,
                    "failure",
                    Some(
                        [(
                            "reason".to_string(),
                            serde_json::Value::String("invalid_refresh_token".to_string()),
                        )]
                        .into(),
                    ),
                );
                return Err(AuthError::InvalidRefreshToken);
            }
            if let Some(scope_str) = form.scope.as_ref() {
                let all_ok = scope_str
                    .split_whitespace()
                    .all(|s| state.allowed_scopes.iter().any(|a| a == s));
                if !all_ok {
                    SecurityLogger::log_validation_failure(
                        "/oauth/token",
                        "invalid_scope",
                        None,
                        &ip_address,
                        Some(
                            [(
                                "requested_scope".to_string(),
                                serde_json::Value::String(scope_str.clone()),
                            )]
                            .into(),
                        ),
                    );
                    return Err(AuthError::InvalidScope { scope: scope_str.to_string() });
                }
            }
            let make_id_token = form
                .scope
                .as_ref()
                .map(|s| s.split_whitespace().any(|x| x == "openid"))
                .unwrap_or(false);
            let res =
                issue_new_token(&state, form.scope.clone(), None, make_id_token, None).await?;
            TOKENS_REFRESHED.inc();

            // Log successful token refresh
            SecurityLogger::log_token_operation(
                "refresh",
                "refresh_token",
                "unknown",
                &ip_address,
                "success",
                Some(
                    [
                        (
                            "grant_type".to_string(),
                            serde_json::Value::String("refresh_token".to_string()),
                        ),
                        ("has_scope".to_string(), serde_json::Value::Bool(form.scope.is_some())),
                        ("has_id_token".to_string(), serde_json::Value::Bool(make_id_token)),
                    ]
                    .into(),
                ),
            );

            audit(
                "token_refreshed",
                serde_json::json!({
                    "grant_type": "refresh_token",
                    "has_scope": form.scope.is_some(),
                    "request_id": headers.get("x-request-id").and_then(|v| v.to_str().ok())
                }),
            );
            Ok(res)
        }
        "authorization_code" => {
            let code = form
                .code
                .as_ref()
                .ok_or_else(|| AuthError::InvalidRequest { reason: "missing code".to_string() })?;

            let redirect_uri = form.redirect_uri.as_ref().ok_or_else(|| {
                AuthError::InvalidRequest { reason: "missing redirect_uri".to_string() }
            })?;

            // Consume authorization code
            let auth_code = state.store.consume_auth_code(code).await?.ok_or_else(|| {
                AuthError::InvalidToken {
                    reason: "invalid or expired authorization code".to_string(),
                }
            })?;

            // Validate authorization code hasn't expired
            if chrono::Utc::now().timestamp() > auth_code.expires_at {
                return Err(AuthError::InvalidToken {
                    reason: "authorization code expired".to_string(),
                });
            }

            // Validate redirect_uri matches
            if redirect_uri != &auth_code.redirect_uri {
                return Err(AuthError::InvalidRequest {
                    reason: "redirect_uri mismatch".to_string(),
                });
            }

            // Validate client_id (if provided in form)
            if let Some(client_id) = &form.client_id {
                if client_id != &auth_code.client_id {
                    return Err(AuthError::UnauthorizedClient { client_id: client_id.clone() });
                }
            }

            // Validate PKCE if code_challenge was used during authorization
            if let Some(stored_challenge) = &auth_code.code_challenge {
                let code_verifier = form.code_verifier.as_ref().ok_or_else(|| {
                    AuthError::InvalidRequest { reason: "missing code_verifier".to_string() }
                })?;

                let method = auth_code.code_challenge_method.as_deref().unwrap_or("S256");
                let challenge_method = method
                    .parse::<crate::security::CodeChallengeMethod>()
                    .map_err(|_| AuthError::InvalidRequest {
                        reason: "invalid code_challenge_method".to_string(),
                    })?;

                if !crate::security::validate_pkce_params(
                    code_verifier,
                    stored_challenge,
                    challenge_method,
                ) {
                    return Err(AuthError::InvalidRequest {
                        reason: "PKCE validation failed".to_string(),
                    });
                }
            }

            // Issue tokens
            let make_id_token = auth_code.scope.as_ref().is_some_and(|s| s.contains("openid"));
            let res = issue_new_token(
                &state,
                auth_code.scope.clone(),
                Some(auth_code.client_id.clone()),
                make_id_token,
                None,
            )
            .await?;

            // Log successful authorization code exchange
            SecurityLogger::log_token_operation(
                "exchange",
                "authorization_code",
                &auth_code.client_id,
                &ip_address,
                "success",
                Some(
                    [
                        (
                            "grant_type".to_string(),
                            serde_json::Value::String("authorization_code".to_string()),
                        ),
                        (
                            "has_scope".to_string(),
                            serde_json::Value::Bool(auth_code.scope.is_some()),
                        ),
                        (
                            "had_pkce".to_string(),
                            serde_json::Value::Bool(auth_code.code_challenge.is_some()),
                        ),
                        ("has_id_token".to_string(), serde_json::Value::Bool(make_id_token)),
                    ]
                    .into(),
                ),
            );

            audit(
                "authorization_code_exchanged",
                serde_json::json!({
                    "client_id": auth_code.client_id,
                    "has_scope": auth_code.scope.is_some(),
                    "had_pkce": auth_code.code_challenge.is_some(),
                    "request_id": headers.get("x-request-id").and_then(|v| v.to_str().ok())
                }),
            );

            TOKENS_ISSUED.inc();
            
            // Record successful token issuance metrics
            let duration = start_time.elapsed();
            METRICS.token_issuance_total
                .with_label_values(&["access_token", &form.grant_type, &auth_code.client_id, "success"])
                .inc();
            METRICS.token_operation_duration
                .with_label_values(&["issue", "success"])
                .observe(duration.as_secs_f64());
            
            Ok(res)
        }
        _ => {
            // Record unsupported grant type error
            let duration = start_time.elapsed();
            METRICS.token_issuance_total
                .with_label_values(&["access_token", &form.grant_type, "unknown", "error"])
                .inc();
            METRICS.token_operation_duration
                .with_label_values(&["issue", "error"])
                .observe(duration.as_secs_f64());
            
            Err(AuthError::UnsupportedGrantType { grant_type: form.grant_type })
        }
    }
}

#[utoipa::path(
    get,
    path = "/oauth/userinfo",
    responses((status = 200, description = "User info", body = serde_json::Value), (status = 401))
)]
pub async fn userinfo(
    State(state): State<AppState>,
    headers: axum::http::HeaderMap,
) -> Result<Json<serde_json::Value>, AuthError> {
    // Extract client information for security logging
    let ip_address = headers
        .get("x-forwarded-for")
        .or_else(|| headers.get("x-real-ip"))
        .and_then(|v| v.to_str().ok())
        .unwrap_or("unknown")
        .to_string();

    // Extract bearer token
    let auth =
        headers.get(axum::http::header::AUTHORIZATION).and_then(|v| v.to_str().ok()).unwrap_or("");
    let token = auth.strip_prefix("Bearer ").unwrap_or("");
    if token.is_empty() {
        SecurityLogger::log_validation_failure(
            "/oauth/userinfo",
            "missing_bearer_token",
            None,
            &ip_address,
            None,
        );
        return Err(AuthError::InvalidToken { reason: "missing bearer".to_string() });
    }
    let rec = state.store.get_token_record(token).await?.ok_or_else(|| AuthError::InvalidToken { reason: "Token not found".to_string() })?;
    if !rec.active {
        SecurityLogger::log_validation_failure(
            "/oauth/userinfo",
            "inactive_token",
            rec.client_id.as_deref(),
            &ip_address,
            None,
        );
        return Err(AuthError::InvalidToken { reason: "inactive".to_string() });
    }

    // Enforce required scopes (at least "openid")
    if let Some(scope) = &rec.scope {
        if !scope.split_whitespace().any(|s| s == "openid") {
            return Err(AuthError::UnauthorizedClient {
                client_id: "insufficient_scope".to_string(),
            });
        }
    } else {
        return Err(AuthError::UnauthorizedClient { client_id: "insufficient_scope".to_string() });
    }

    // Log successful userinfo access
    let mut event = SecurityEvent::new(
        SecurityEventType::DataAccess,
        SecuritySeverity::Low,
        "auth-service".to_string(),
        "User info accessed".to_string(),
    )
    .with_ip_address(ip_address)
    .with_outcome("success".to_string())
    .with_resource("/oauth/userinfo".to_string())
    .with_action("userinfo".to_string());

    if let Some(client_id) = &rec.client_id {
        event = event.with_client_id(client_id.clone());
    }

    if let Some(sub) = &rec.sub {
        event = event.with_user_id(sub.clone());
    }

    if let Some(user_agent) = headers.get("user-agent").and_then(|v| v.to_str().ok()) {
        event = event.with_user_agent(user_agent.to_string());
    }

    if let Some(request_id) = headers.get("x-request-id").and_then(|v| v.to_str().ok()) {
        event = event.with_request_id(request_id.to_string());
    }

    SecurityLogger::log_event(&mut event);

    // pull ephemeral mfa_verified flag if Redis-backed store is used (optional)
    let mfa_verified = false; // kept simple; policy step-up can rely on /mfa/session/verify

    Ok(Json(serde_json::json!({
        "sub": rec.sub,
        "scope": rec.scope,
        "client_id": rec.client_id,
        "mfa_verified": mfa_verified
    })))
}

/// Helper function to get current unix timestamp
fn get_current_timestamp() -> Result<i64, AuthError> {
    std::time::SystemTime::now()
        .duration_since(std::time::UNIX_EPOCH)
        .map_err(|_| internal_error("System time error"))
        .map(|duration| duration.as_secs() as i64)
}

/// Helper function to get token expiry configuration
fn get_token_expiry_seconds() -> u64 {
    std::env::var("TOKEN_EXPIRY_SECONDS")
        .ok()
        .and_then(|s| s.parse::<u64>().ok())
        .unwrap_or(DEFAULT_TOKEN_EXPIRY_SECONDS)
}

/// Helper function to store access token metadata
#[allow(clippy::too_many_arguments)]
async fn store_access_token_metadata(
    state: &AppState,
    access_token: &str,
    scope: Option<String>,
    client_id: Option<String>,
    subject: Option<String>,
    now: i64,
    exp: i64,
    expiry_secs: u64,
) -> Result<(), AuthError> {
    let record = common::TokenRecord {
        active: true,
        scope,
        client_id,
        exp: Some(exp),
        iat: Some(now),
        sub: subject,
        token_binding: Some(crate::security::generate_token_binding("unknown", "unknown")),
        mfa_verified: false,
    };

    state.store.set_token_record(access_token, &record, Some(expiry_secs)).await?;

    Ok(())
}

/// Helper function to create ID token if requested
async fn create_id_token(subject: Option<String>, now: i64, exp: i64) -> Option<String> {
    subject.as_ref()?;

    let (kid, encoding_key) = keys::current_signing_key()
        .await
        .map_err(|e| {
            tracing::error!(error = %redact_log(&e.to_string()), "Failed to get signing key");
            e
        })
        .ok()?;
    let header = jsonwebtoken::Header {
        alg: jsonwebtoken::Algorithm::RS256,
        kid: Some(kid),
        ..Default::default()
    };

    #[derive(Serialize)]
    struct IdClaims<'a> {
        iss: &'a str,
        sub: &'a str,
        aud: Option<&'a str>,
        exp: i64,
        iat: i64,
    }

    let iss_val =
        std::env::var("EXTERNAL_BASE_URL").unwrap_or_else(|_| "http://localhost:8080".to_string());
    let sub_val = subject.as_deref().unwrap_or("service");
    let claims = IdClaims { iss: &iss_val, sub: sub_val, aud: None, exp, iat: now };

    jsonwebtoken::encode(&header, &claims, &encoding_key).ok()
}

async fn issue_new_token(
    state: &AppState,
    scope: Option<String>,
    client_id: Option<String>,
    make_id_token: bool,
    subject: Option<String>,
) -> Result<Json<TokenResponse>, AuthError> {
    let access_token = format!("tk_{}", uuid::Uuid::new_v4());
    let refresh_token = format!("rt_{}", uuid::Uuid::new_v4());

    let now = get_current_timestamp()?;
    let expiry_secs = get_token_expiry_seconds();
    let exp = now + expiry_secs as i64;

    // Store access token metadata
    store_access_token_metadata(
        state,
        &access_token,
        scope.clone(),
        client_id,
        subject.clone(),
        now,
        exp,
        expiry_secs,
    )
    .await?;

    // Store refresh token
    state.store.set_refresh_token_association(&refresh_token, &access_token, REFRESH_TOKEN_EXPIRY_SECONDS).await?;

    let id_token =
        if make_id_token { create_id_token(subject.clone(), now, exp).await } else { None };

    Ok(Json(TokenResponse {
        access_token,
        token_type: "Bearer",
        expires_in: expiry_secs,
        refresh_token: Some(refresh_token),
        scope,
        exp,
        iat: now,
        id_token,
    }))
}

#[derive(Debug, Clone, Deserialize, ToSchema)]
pub struct RevokeRequest {
    pub token: String,
    pub token_type_hint: Option<String>,
}

#[derive(Debug, Clone, Serialize, PartialEq, Eq, ToSchema)]
pub struct RevokeResponse {
    pub revoked: bool,
}

#[utoipa::path(
    post,
    path = "/oauth/revoke",
    request_body(
        content = RevokeRequest,
        content_type = "application/x-www-form-urlencoded"
    ),
    responses((status = 200, description = "Token revoked", body = RevokeResponse))
)]
pub async fn revoke_token(
    headers: axum::http::HeaderMap,
    State(state): State<AppState>,
    Form(form): Form<RevokeRequest>,
) -> Result<Json<RevokeResponse>, AuthError> {
    use crate::metrics::METRICS;
    let start_time = std::time::Instant::now();
    // In TEST_MODE, bypass client authentication to simplify integration tests
    if std::env::var("TEST_MODE").ok().as_deref() != Some("1") {
        // Require client authentication via HTTP Basic
        let (cid_opt, csec_opt) = if let Some(auth_header) =
            headers.get(axum::http::header::AUTHORIZATION)
        {
            let header_val = auth_header.to_str().unwrap_or("");
            if let Some(b64) = header_val.strip_prefix("Basic ") {
                if let Ok(decoded) = base64::engine::general_purpose::STANDARD.decode(b64) {
                    if let Ok(pair) = std::str::from_utf8(&decoded) {
                        let mut parts = pair.splitn(2, ':');
                        (parts.next().map(|s| s.to_string()), parts.next().map(|s| s.to_string()))
                    } else {
                        (None, None)
                    }
                } else {
                    (None, None)
                }
            } else {
                (None, None)
            }
        } else {
            (None, None)
        };
        let client_id = cid_opt.ok_or(AuthError::MissingClientId)?;
        let client_secret = csec_opt.ok_or(AuthError::MissingClientSecret)?;
        if state.client_credentials.get(&client_id) != Some(&client_secret) {
            return Err(AuthError::InvalidClientCredentials);
        }
    }
    // Extract client information for security logging
    let ip_address = headers
        .get("x-forwarded-for")
        .or_else(|| headers.get("x-real-ip"))
        .and_then(|v| v.to_str().ok())
        .unwrap_or("unknown")
        .to_string();

    state.store.revoke_token(&form.token).await?;
    TOKENS_REVOKED.inc();

    // Log token revocation
    SecurityLogger::log_token_operation(
        "revoke",
        form.token_type_hint.as_deref().unwrap_or("access_token"),
        "unknown",
        &ip_address,
        "success",
        Some(
            [(
                "token_type_hint".to_string(),
                serde_json::Value::String(
                    form.token_type_hint.clone().unwrap_or_else(|| "access_token".to_string()),
                ),
            )]
            .into(),
        ),
    );

    audit(
        "token_revoked",
        serde_json::json!({
            "token_type_hint": form.token_type_hint,
            "request_id": headers.get("x-request-id").and_then(|v| v.to_str().ok())
        }),
    );
    
    // Record successful token revocation
    let duration = start_time.elapsed();
    METRICS.token_revocation_total
        .with_label_values(&["access_token", "requested", "unknown", "success"])
        .inc();
    METRICS.token_operation_duration
        .with_label_values(&["revoke", "success"])
        .observe(duration.as_secs_f64());
    
    Ok(Json(RevokeResponse { revoked: true }))
}

pub fn app(state: AppState) -> Router {
    let cors = match std::env::var("ALLOWED_ORIGINS") {
        Ok(origins) if !origins.trim().is_empty() => {
            let mut layer = CorsLayer::new();
            for o in origins.split(',') {
                if let Ok(origin) = o.trim().parse::<http::HeaderValue>() {
                    layer = layer.allow_origin(origin);
                }
            }
            layer
        }
        _ => {
            // Default to no origins unless explicitly configured
            let layer = CorsLayer::new();
            layer
        }
    };

    // Public routes (no authentication required)
    let public_router = Router::new()
        .route("/health", get(health))
        .route(
            "/.well-known/oauth-authorization-server",
            get(oauth_metadata),
        )
        .route("/.well-known/openid-configuration", get(oidc_metadata))
        .route("/jwks.json", get(jwks))
        .route("/v1/authorize", post(authorize_check))
        .route("/oauth/authorize", get(oauth_authorize))
        .route("/oauth/introspect", post(introspect))
        .route("/oauth/token", post(issue_token))
        .route("/oauth/revoke", post(revoke_token))
        .route("/oauth/userinfo", get(userinfo))
        .route("/oauth/google/login", get(crate::oidc_google::google_login))
        .route(
            "/oauth/google/callback",
            get(crate::oidc_google::google_callback),
        )
        .route("/oauth/microsoft/login", get(crate::oidc_microsoft::microsoft_login))
        .route(
            "/oauth/microsoft/callback",
            get(crate::oidc_microsoft::microsoft_callback),
        )
        .route("/oauth/github/login", get(crate::oidc_github::github_login))
        .route(
            "/oauth/github/callback",
            get(crate::oidc_github::github_callback),
        )
        .route("/mfa/totp/register", post(crate::mfa::totp_register))
        .route("/mfa/totp/verify", post(crate::mfa::totp_verify))
        .route(
            "/mfa/totp/backup-codes/generate",
            post(crate::mfa::totp_generate_backup_codes),
        )
        .route("/mfa/otp/send", post(crate::mfa::otp_send))
        .route("/mfa/otp/verify", post(crate::mfa::otp_verify))
        .route("/mfa/session/verify", post(crate::mfa::mfa_session_verify))
        // Session management endpoints
        .route("/session/create", post(create_session_endpoint))
        .route("/session/:id", get(get_session_endpoint))
        .route("/session/:id", delete(delete_session_endpoint))
        .route("/session/:id/refresh", post(refresh_session_endpoint))
        .route("/session/invalidate-user/:user_id", post(invalidate_user_sessions_endpoint))
        // Enhanced MFA v2 endpoints
        .route("/mfa/webauthn/register/challenge", post(crate::webauthn::begin_register))
        .route("/mfa/webauthn/register/finish", post(crate::webauthn::finish_register))
        .route("/mfa/webauthn/assert/challenge", post(crate::webauthn::begin_assert))
        .route("/mfa/webauthn/assert/finish", post(crate::webauthn::finish_assert))
        .merge(crate::scim::router());

    // Admin-protected routes (require admin authentication and authorization)
    let api_key_router = crate::api_key_endpoints::router(state.api_key_store.clone());
    let admin_router = Router::new()
        .route("/metrics", get(crate::metrics::metrics_handler))
        .route("/admin/health", get(admin_health))
        // Key rotation admin endpoints
        .route("/admin/keys/rotation/status", get(admin_get_rotation_status))
        .route("/admin/keys/rotation/force", post(admin_force_rotation))
        // Rate limiting admin endpoints
        .route("/admin/rate-limit/stats", get(get_rate_limit_stats_endpoint))
        // Policy cache admin endpoints
        .route("/admin/policy-cache/stats", get(get_policy_cache_stats))
        .route("/admin/policy-cache/clear", post(clear_policy_cache))
        .route("/admin/policy-cache/invalidate", post(invalidate_policy_cache))
        .nest("/admin/api-keys", api_key_router)
        .layer(axum::middleware::from_fn_with_state(
            state.clone(),
            crate::admin_middleware::admin_auth_middleware,
        ));

    // Combine routers
    let router = public_router
        .merge(admin_router)
        .layer(
            ServiceBuilder::new()
                .layer(TraceLayer::new_for_http())
                .layer(SetRequestIdLayer::x_request_id(MakeRequestUuid))
                .layer(PropagateRequestIdLayer::x_request_id())
                .layer(axum::middleware::from_fn(crate::metrics::metrics_middleware))
                .layer(cors)
                .layer(axum::middleware::from_fn_with_state(
                    state.backpressure_state.clone(),
                    crate::backpressure::backpressure_middleware,
                ))
                .layer(axum::middleware::from_fn(
                    crate::backpressure::adaptive_body_limit_middleware,
                ))
                .layer(axum::middleware::from_fn(crate::security::validate_request_signature))
                .layer(axum::middleware::from_fn(
                    crate::per_ip_rate_limit::per_ip_rate_limit_middleware,
                ))
                .layer(axum::middleware::from_fn(crate::rate_limit_optimized::optimized_rate_limit))
                .layer(axum::middleware::from_fn(crate::security_headers::add_security_headers))
                .layer(crate::security::security_middleware()),
        )
        .with_state(state);

    #[cfg(feature = "docs")]
    {
        use utoipa::OpenApi;
        let openapi = ApiDoc::openapi();
        return router.merge(SwaggerUi::new("/docs").url("/openapi.json", openapi));
    }

    #[cfg(not(feature = "docs"))]
    router
}

#[derive(utoipa::OpenApi)]
#[openapi(
    paths(introspect, issue_token, revoke_token, userinfo, oauth_metadata, oidc_metadata, jwks),
    components(schemas(
        HealthResponse,
        IntrospectRequest,
        IntrospectResponse,
        TokenRequest,
        TokenResponse,
        RevokeRequest,
        RevokeResponse
    ))
)]
pub struct ApiDoc;

// Helper to mint local tokens for a subject (e.g., after federated login)
pub async fn mint_local_tokens_for_subject(
    state: &AppState,
    subject: String,
    scope: Option<String>,
) -> Result<TokenResponse, AuthError> {
    let Json(resp) = issue_new_token(state, scope, None, true, Some(subject)).await?;
    Ok(resp)
}

// Post-Quantum Cryptography modules
#[cfg(feature = "post-quantum")]
pub mod post_quantum_crypto;
#[cfg(feature = "post-quantum")]
pub mod pq_integration;
#[cfg(feature = "post-quantum")]
pub mod pq_jwt;
#[cfg(feature = "post-quantum")]
pub mod pq_key_management;
#[cfg(feature = "post-quantum")]
pub mod pq_migration;

#[cfg(feature = "post-quantum")]
use pq_integration::{create_pq_admin_router, initialize_post_quantum_integration, pq_middleware};<|MERGE_RESOLUTION|>--- conflicted
+++ resolved
@@ -698,11 +698,9 @@
     })))
 }
 
-<<<<<<< HEAD
+
 use common::Store;
-=======
 use crate::api_key_store::ApiKeyStore;
->>>>>>> 464614f6
 
 #[derive(Clone)]
 pub struct AppState {
@@ -792,7 +790,7 @@
     // Handle both JWT and API Key authentication
     let auth_header =
         headers.get(axum::http::header::AUTHORIZATION).and_then(|v| v.to_str().ok()).unwrap_or("");
-<<<<<<< HEAD
+
     let token = auth.strip_prefix("Bearer ").unwrap_or("");
     if token.is_empty() {
         return Err(AuthError::InvalidToken { reason: "missing bearer".to_string() });
@@ -801,8 +799,7 @@
     if !rec.active {
         return Err(AuthError::InvalidToken { reason: "inactive".to_string() });
     }
-=======
->>>>>>> 464614f6
+
 
     let (principal, mut context) = if auth_header.starts_with("Bearer ") {
         // JWT-based authentication
